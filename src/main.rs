--- conflicted
+++ resolved
@@ -7,11 +7,6 @@
 use std::path::Path;
 use self::walkdir::WalkDir;
 
-<<<<<<< HEAD
-//use clap::{Arg, App};
-=======
-use clap::{Arg, App};
->>>>>>> c5c2dc4c
 use syn::{visit, ItemFn, Expr, ItemImpl, ItemTrait, ImplItemMethod};
 
 unsafe fn foo() {
@@ -647,7 +642,6 @@
         Prefix::None => ()
     }
     
-<<<<<<< HEAD
     // TODO: Add command line flag for this.
     let allow_partial_results = false;
 
@@ -696,18 +690,6 @@
             Kind::Normal => normal.push(dep),
             Kind::Build => build.push(dep),
             Kind::Development => development.push(dep),
-=======
-    if let Some(v) = matches.values_of("files") {
-        for filename in v {
-            println!("Processing file {}", filename);
-            let mut file = File::open(filename).expect("Unable to open file");
-            
-            let mut src = String::new();
-            file.read_to_string(&mut src).expect("Unable to read file");
-            
-            let syntax = syn::parse_file(&src).expect("Unable to parse file");
-            visit::visit_file(tracker, &syntax);
->>>>>>> c5c2dc4c
         }
     }
 
